--- conflicted
+++ resolved
@@ -1358,7 +1358,6 @@
     }
 
     /// Create a new account
-<<<<<<< HEAD
     pub async fn create_account(&self, label: Option<String>) -> anyhow::Result<AccountCreation> {
         let params = empty().chain(once(("label", label.into())));
         self.inner
@@ -1404,12 +1403,6 @@
             .chain(once(("signature", signature.into())));
         self.inner
             .request::<TxProofOutput>("check_tx_proof", RpcParams::map(params))
-=======
-    pub async fn create_account(&self, label: Option<String>) -> anyhow::Result<CreateWallet> {
-        let params = empty().chain(once(("label", label.into())));
-        self.inner
-            .request::<CreateWallet>("create_account", RpcParams::map(params))
->>>>>>> 0a953621
             .await
     }
 }
@@ -1417,27 +1410,7 @@
 #[cfg(test)]
 mod tests {
     use super::*;
-    use monero::{KeyPair, Network, PrivateKey};
     use serde_test::{assert_de_tokens_error, assert_ser_tokens, assert_tokens, Token};
-    use std::str::FromStr;
-
-    #[test]
-    fn address_to_string() {
-        let key_pair_1 = KeyPair {
-            view: PrivateKey::from_str(
-                "8ae33e57aee12fa4ad5b42a3ab093d9f3cb7f9be68b112a85f83275bcc5a190b",
-            )
-            .unwrap(),
-            spend: PrivateKey::from_str(
-                "eae5d41a112e14dcd549780a982bb3653c2f86ab1f4e6aa2b13c41f8b893ab04",
-            )
-            .unwrap(),
-        };
-        let addr = Address::from_keypair(Network::Mainnet, &key_pair_1);
-
-        //let txid: HashString<Vec<u8>> = "19d5089f9469db3d90aca9024dfcb17ce94b948300101c8345a5e9f7257353be";
-        //println!("{:?}", addr.to_string());
-    }
 
     #[test]
     fn rpc_params_array() {
