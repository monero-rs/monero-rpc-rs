# Changelog

All notable changes to this project will be documented in this file.

The format is based on [Keep a Changelog](https://keepachangelog.com/en/1.0.0/),
and this project adheres to [Semantic Versioning](https://semver.org/spec/v2.0.0.html).

## [Unreleased]

### Added

<<<<<<< HEAD
- Add a Builder pattern for the RpcClient to include a proxy and authentication argument. The proxy allows the usage of e.g. a Tor socks proxy. This argument has to be a string pointing to the the address of the proxy and its protocol prefix, .e.g. "socks5://127.0.0.1:9050" for using a socks5 proxy.
=======
- Implement `Eq` on more structs ([#78](https://github.com/monero-ecosystem/monero-rpc-rs/pull/78))
- Running tests against the latest Monero RPC versions ([#75](https://github.com/monero-ecosystem/monero-rpc-rs/pull/75), [#90](https://github.com/monero-ecosystem/monero-rpc-rs/pull/90))

### Changed

- Monero library bumped to version `0.18` ([#83](https://github.com/monero-ecosystem/monero-rpc-rs/pull/83))
- Update fixed-hash requirement from 0.7 to 0.8 ([#85](https://github.com/monero-ecosystem/monero-rpc-rs/pull/85))
>>>>>>> de6aa5ee

### Removed

- Disable chrono default features by @silverpill ([#87](https://github.com/monero-ecosystem/monero-rpc-rs/pull/87))

## [0.2.0] - 2022-07-29

### Added

- Add tests for types implementing `HashType` in `utils.rs` ([#59](https://github.com/monero-ecosystem/monero-rpc-rs/pull/59))
- Add tests for `HashString`'s implementation of the traits `Debug`, `Serialize`, and `Deserialize`, in `utils.rs` ([#59](https://github.com/monero-ecosystem/monero-rpc-rs/pull/59))
- Add tests for `models.rs` ([#63](https://github.com/monero-ecosystem/monero-rpc-rs/pull/63))
- Add `PartialEq` trait for the following types in `src/models.rs` ([#65](https://github.com/monero-ecosystem/monero-rpc-rs/pull/65/)):
  - BlockTemplate
  - Transaction
  - SubaddressBalanceData
  - BalanceData
  - TransferPriority
  - SubaddressData
  - SubaddressIndex
  - Payment
  - AddressData
  - IncomingTransfers
  - GotAccount
  - GetAccountsData
  - GotTransfer
  - SignedKeyImage
  - KeyImageImportResponse
- Add `GenerateBlocksResponse` struct ([#65](https://github.com/monero-ecosystem/monero-rpc-rs/pull/65/))
- Add `all` paremeter, of type `Option<bool>` to the `export_key_images` method, and pass it to the RPC ([#65](https://github.com/monero-ecosystem/monero-rpc-rs/pull/65/))
- Add an error for `on_get_block_hash` on invalid height, instead of returning success with an incorrect hash ([#65](https://github.com/monero-ecosystem/monero-rpc-rs/pull/65/))

### Removed

- Remove `SubAddressIndex` from `src/models.rs` ([#55](https://github.com/monero-ecosystem/monero-rpc-rs/pull/55))
- Remove `SubaddressIndex` from `src/models.rs` ([#62](https://github.com/monero-ecosystem/monero-rpc-rs/pull/62))

### Changed

- Change any use of `SubAddressIndex` to `SubaddressIndex` ([#55](https://github.com/monero-ecosystem/monero-rpc-rs/pull/55))
- Change `HashType`'s `from_str` implementation for `Vec<u8>` in order to accept inputs starting with `0x` ([#61](https://github.com/monero-ecosystem/monero-rpc-rs/pull/61))
- Change `HashType`'s `bytes` implementation by adding `AsRef<[u8]>` as a trait bound and returning the `as_ref` implementation ([#61](https://github.com/monero-ecosystem/monero-rpc-rs/pull/61))
- Change any use of `SubaddressIndex` to subaddress::Index\` ([#62](https://github.com/monero-ecosystem/monero-rpc-rs/pull/62))
- Change types of `address` and `account` indices to use `u32` instead of u64 ([#62](https://github.com/monero-ecosystem/monero-rpc-rs/pull/62))
- Change `label_address` to receive an argument named `index` of type `subaddress::Index` instead of receiving the arguments `account_index` and `address_index`, both of type `u64` ([#62](https://github.com/monero-ecosystem/monero-rpc-rs/pull/62))
- Change `get_address_index` to return `anyhow::Result<subaddress::Index>` instead of `anyhow::Result<(u64, u64)>` ([#62](https://github.com/monero-ecosystem/monero-rpc-rs/pull/62))
- Use `Amount` type from `monero-rs` where possible ([#68](https://github.com/monero-ecosystem/monero-rpc-rs/pull/68))
- Rename `DaemonClient` to `DaemonJsonRpcClient`, and `RegtestDaemonClient` to `RegtestDaemonJsonRpcClient` ([70](https://github.com/monero-ecosystem/monero-rpc-rs/pull/70))
- Change `TransferData`'s `tx_key` field from `HashString<CryptoNoteHash>` to `HashString<Vec<u8>>` ([#65](https://github.com/monero-ecosystem/monero-rpc-rs/pull/65/))
- `get_balance` method now passes the correct parameter name to the RPC ([#65](https://github.com/monero-ecosystem/monero-rpc-rs/pull/65/))
- Change `generate_blocks` to return `anyhow::Result<GenerateBlocksResponse>` instead of `anyhow::Result<u64>` ([#65](https://github.com/monero-ecosystem/monero-rpc-rs/pull/65/))
- `submit_block` method now works correctly and had its return type changed to `anyhow::Result<()>` ([#65](https://github.com/monero-ecosystem/monero-rpc-rs/pull/65/))
- Change `get_payments` to actually return a vector of `Payments` ([#65](https://github.com/monero-ecosystem/monero-rpc-rs/pull/65/))
- Change `check_tx_key`'s `tx_key` parameter to type `Vec<u8>` ([#65](https://github.com/monero-ecosystem/monero-rpc-rs/pull/65/))
- Change `check_tx_key`'s return type from `anyhow::Result<(NonZeroU64, bool, NonZeroU64)>` to `anyhow::Result<(u64, bool, Amount)>`, since the first element can be `0`, and the last element depicts an amount ([#65](https://github.com/monero-ecosystem/monero-rpc-rs/pull/65/))

## [0.1.0] - 2022-06-29

### Added

- Create RPC clients (`RpcClient`) for: `WalletClient`, `DaemonClient`, `RegtestDaemonClient`, and `DaemonRpcClient`
- Wallet methods:
  - `check_tx_key`
  - `close_wallet`
  - `create_address`
  - `create_wallet`
  - `export_key_images`
  - `generate_from_keys`
  - `get_accounts`
  - `get_address`
  - `get_address_index`
  - `get_balance`
  - `get_bulk_payments`
  - `get_height`
  - `get_payments`
  - `get_transfer`
  - `get_transfers`
  - `get_version`
  - `import_key_images`
  - `incoming_transfers`
  - `label_address`
  - `open_wallet`
  - `query_key`
  - `refresh`
  - `relay_tx`
  - `sign_transfer`
  - `submit_transfer`
  - `sweep_all`
  - `transfer`
- Daemon methods:
  - `get_block_count`
  - `get_block_header`
  - `get_block_headers_range`
  - `get_block_template`
  - `on_get_block_hash`
  - `regtest`
  - `submit_block`
- Regtest daemon methods:
  - `generate_blocks`
- Daemon RPC methods:
  - `get_transactions`

[Unreleased]: https://github.com/monero-ecosystem/monero-rpc-rs/compare/v0.2.0...HEAD
[0.2.0]: https://github.com/monero-ecosystem/monero-rpc-rs/compare/v0.1.0...v0.2.0
[0.1.0]: https://github.com/monero-ecosystem/monero-rpc-rs/compare/363c433023318877e9d397dbe2b50bdf88cdee9d...v0.1.0<|MERGE_RESOLUTION|>--- conflicted
+++ resolved
@@ -9,9 +9,7 @@
 
 ### Added
 
-<<<<<<< HEAD
-- Add a Builder pattern for the RpcClient to include a proxy and authentication argument. The proxy allows the usage of e.g. a Tor socks proxy. This argument has to be a string pointing to the the address of the proxy and its protocol prefix, .e.g. "socks5://127.0.0.1:9050" for using a socks5 proxy.
-=======
+- Add a Builder pattern for the RpcClient to include a proxy and authentication argument. The proxy allows the usage of e.g. a Tor socks proxy. This argument has to be a string pointing to the the address of the proxy and its protocol prefix, .e.g. "socks5://127.0.0.1:9050" for using a socks5 proxy ([#92](https://github.com/monero-rs/monero-rpc-rs/pull/92))
 - Implement `Eq` on more structs ([#78](https://github.com/monero-ecosystem/monero-rpc-rs/pull/78))
 - Running tests against the latest Monero RPC versions ([#75](https://github.com/monero-ecosystem/monero-rpc-rs/pull/75), [#90](https://github.com/monero-ecosystem/monero-rpc-rs/pull/90))
 
@@ -19,7 +17,6 @@
 
 - Monero library bumped to version `0.18` ([#83](https://github.com/monero-ecosystem/monero-rpc-rs/pull/83))
 - Update fixed-hash requirement from 0.7 to 0.8 ([#85](https://github.com/monero-ecosystem/monero-rpc-rs/pull/85))
->>>>>>> de6aa5ee
 
 ### Removed
 
